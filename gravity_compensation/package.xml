--- conflicted
+++ resolved
@@ -1,10 +1,6 @@
 <package>
  <name>gravity_compensation</name>
-<<<<<<< HEAD
-  <version>1.0.3</version>
-=======
-  <version>1.1.0</version>
->>>>>>> a0bca05a
+  <version>1.2.0</version>
   <description>
     Compensates gravity forces on the gripper of the robot so that force-torque signals are zeroed. Assumes previously calibrated accelerometer and F/T sensor.
   </description>
